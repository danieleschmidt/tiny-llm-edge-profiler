"""
Experimental Validation Engine for Research Framework

Provides comprehensive experimental validation, statistical analysis,
and reproducibility testing for breakthrough research algorithms.

Features:
- Cross-validation frameworks
- Bootstrap validation
- Statistical significance testing
- Effect size calculations
- Reproducibility metrics
- Research quality gates
"""

import asyncio
import logging
import time
from concurrent.futures import ThreadPoolExecutor
from dataclasses import dataclass, field
from enum import Enum
from pathlib import Path
from typing import Any, Dict, List, Optional, Tuple, Union, Callable

import numpy as np
import pandas as pd
from pydantic import BaseModel, Field
from scipy import stats
from sklearn.model_selection import KFold, cross_val_score
from sklearn.metrics import mean_squared_error, mean_absolute_error
from sklearn.gaussian_process import GaussianProcessRegressor

from .exceptions import ProfilerError
from .breakthrough_research_algorithms import (
    HardwareProfile,
    BreakthroughProfilingEngine,
    run_breakthrough_research_experiment,
)


class ValidationMethod(str, Enum):
    """Validation method types."""

    CROSS_VALIDATION = "cross_validation"
    BOOTSTRAP = "bootstrap"
    HOLDOUT = "holdout"
    TIME_SERIES_SPLIT = "time_series_split"
    MONTE_CARLO = "monte_carlo"


class StatisticalTest(str, Enum):
    """Statistical test types for research validation."""
    T_TEST = "t_test"
    WILCOXON = "wilcoxon"
    MANN_WHITNEY = "mann_whitney"
    KRUSKAL_WALLIS = "kruskal_wallis"
    CHI_SQUARE = "chi_square"
    FISHER_EXACT = "fisher_exact"
    KOLMOGOROV_SMIRNOV = "kolmogorov_smirnov"
    PERMUTATION_TEST = "permutation_test"
    BOOTSTRAP_TEST = "bootstrap_test"


class EffectSizeMetric(str, Enum):
    """Effect size metrics for practical significance."""
    COHENS_D = "cohens_d"
    HEDGES_G = "hedges_g"
    GLASS_DELTA = "glass_delta"
    ETA_SQUARED = "eta_squared"
    OMEGA_SQUARED = "omega_squared"
    CLIFF_DELTA = "cliff_delta"
    RANK_BISERIAL = "rank_biserial"
    """Statistical test types."""

    T_TEST_INDEPENDENT = "t_test_independent"
    T_TEST_PAIRED = "t_test_paired"
    WILCOXON_SIGNED_RANK = "wilcoxon_signed_rank"
    MANN_WHITNEY_U = "mann_whitney_u"
    KRUSKAL_WALLIS = "kruskal_wallis"
    ANOVA_ONE_WAY = "anova_one_way"
    CHI_SQUARE = "chi_square"


class EffectSizeMetric(str, Enum):
    """Effect size metrics."""

    COHENS_D = "cohens_d"
    HEDGES_G = "hedges_g"
    GLASS_DELTA = "glass_delta"
    ETA_SQUARED = "eta_squared"
    OMEGA_SQUARED = "omega_squared"
    CLIFF_DELTA = "cliff_delta"


@dataclass
class ValidationConfiguration:
    """Configuration for experimental validation."""

    validation_method: ValidationMethod
    n_folds: int = 5
    n_bootstrap_samples: int = 1000
    test_size: float = 0.2
    random_state: int = 42
    confidence_level: float = 0.95
<<<<<<< HEAD
    statistical_tests: List[StatisticalTest] = field(default_factory=lambda: [
        StatisticalTest.T_TEST,
        StatisticalTest.WILCOXON
    ])
    effect_size_metrics: List[EffectSizeMetric] = field(default_factory=lambda: [
        EffectSizeMetric.COHENS_D,
        EffectSizeMetric.HEDGES_G
    ])
=======
    statistical_tests: List[StatisticalTest] = field(
        default_factory=lambda: [
            StatisticalTest.T_TEST_INDEPENDENT,
            StatisticalTest.WILCOXON_SIGNED_RANK,
        ]
    )
    effect_size_metrics: List[EffectSizeMetric] = field(
        default_factory=lambda: [EffectSizeMetric.COHENS_D, EffectSizeMetric.HEDGES_G]
    )
>>>>>>> 46c30d48
    min_sample_size: int = 30
    max_p_value: float = 0.05
    min_effect_size: float = 0.5
    reproducibility_threshold: float = 0.90
    cross_platform_validation: bool = True
    statistical_power: float = 0.80


@dataclass
class ExperimentalCondition:
    """Experimental condition specification."""

    name: str
    parameters: Dict[str, Any]
    control_group: bool = False
    expected_improvement: Optional[float] = None
    replication_count: int = 10


@dataclass
class StatisticalResult:
    """Statistical test result with comprehensive metrics."""
    test_name: str
    p_value: float
    effect_size: float
    confidence_interval: Tuple[float, float]
    statistical_power: float
    sample_size: int
    effect_size_metric: str
    interpretation: str
    significance_level: float = 0.05
    
    @property
    def is_significant(self) -> bool:
        """Check if result is statistically significant."""
        return self.p_value < self.significance_level
    
    @property
    def practical_significance(self) -> str:
        """Determine practical significance based on effect size."""
        if self.effect_size < 0.2:
            return "negligible"
        elif self.effect_size < 0.5:
            return "small"
        elif self.effect_size < 0.8:
            return "medium"
        else:
            return "large"


@dataclass
class CrossPlatformValidationResult:
    """Cross-platform validation results."""
    platform_results: Dict[str, List[float]]
    overall_consistency: float
    platform_rankings: Dict[str, int]
    variance_analysis: Dict[str, float]
    reproducibility_score: float


class AdvancedStatisticalValidator:
    """Advanced statistical validation with comprehensive testing."""
    
    def __init__(self, config: ValidationConfiguration):
        self.config = config
        self.logger = logging.getLogger(__name__)
    
    def calculate_cohens_d(self, group1: np.ndarray, group2: np.ndarray) -> float:
        """Calculate Cohen's d effect size."""
        n1, n2 = len(group1), len(group2)
        s1, s2 = np.std(group1, ddof=1), np.std(group2, ddof=1)
        pooled_std = np.sqrt(((n1 - 1) * s1**2 + (n2 - 1) * s2**2) / (n1 + n2 - 2))
        return (np.mean(group1) - np.mean(group2)) / pooled_std
    
    def calculate_hedges_g(self, group1: np.ndarray, group2: np.ndarray) -> float:
        """Calculate Hedges' g effect size (bias-corrected Cohen's d)."""
        cohens_d = self.calculate_cohens_d(group1, group2)
        n = len(group1) + len(group2)
        correction = 1 - (3 / (4 * n - 9))
        return cohens_d * correction
    
    def run_statistical_tests(self, experimental_data: np.ndarray, 
                             control_data: np.ndarray) -> List[StatisticalResult]:
        """Run comprehensive statistical test suite."""
        results = []
        
        for test in self.config.statistical_tests:
            if test == StatisticalTest.T_TEST:
                stat, p_value = stats.ttest_ind(experimental_data, control_data)
                effect_size = self.calculate_cohens_d(experimental_data, control_data)
                effect_metric = "cohens_d"
            elif test == StatisticalTest.WILCOXON:
                stat, p_value = stats.mannwhitneyu(experimental_data, control_data, 
                                                 alternative='two-sided')
                effect_size = self.calculate_rank_biserial_correlation(experimental_data, 
                                                                     control_data)
                effect_metric = "rank_biserial"
            elif test == StatisticalTest.MANN_WHITNEY:
                stat, p_value = stats.mannwhitneyu(experimental_data, control_data)
                effect_size = self.calculate_cliff_delta(experimental_data, control_data)
                effect_metric = "cliff_delta"
            else:
                continue
            
            # Calculate confidence interval for effect size
            ci_lower, ci_upper = self.calculate_effect_size_ci(experimental_data, 
                                                              control_data, effect_size)
            
            # Calculate statistical power
            power = self.calculate_statistical_power(experimental_data, control_data, 
                                                   effect_size)
            
            result = StatisticalResult(
                test_name=test.value,
                p_value=p_value,
                effect_size=effect_size,
                confidence_interval=(ci_lower, ci_upper),
                statistical_power=power,
                sample_size=len(experimental_data) + len(control_data),
                effect_size_metric=effect_metric,
                interpretation=self.interpret_result(p_value, effect_size, power)
            )
            
            results.append(result)
        
        return results
    
    def calculate_rank_biserial_correlation(self, group1: np.ndarray, 
                                          group2: np.ndarray) -> float:
        """Calculate rank-biserial correlation effect size."""
        u_stat, _ = stats.mannwhitneyu(group1, group2)
        n1, n2 = len(group1), len(group2)
        return 1 - (2 * u_stat) / (n1 * n2)
    
    def calculate_cliff_delta(self, group1: np.ndarray, group2: np.ndarray) -> float:
        """Calculate Cliff's delta effect size."""
        n1, n2 = len(group1), len(group2)
        pairs = 0
        
        for x in group1:
            for y in group2:
                if x > y:
                    pairs += 1
                elif x < y:
                    pairs -= 1
        
        return pairs / (n1 * n2)
    
    def calculate_effect_size_ci(self, group1: np.ndarray, group2: np.ndarray, 
                               effect_size: float) -> Tuple[float, float]:
        """Calculate confidence interval for effect size using bootstrap."""
        n_bootstrap = 1000
        bootstrap_effects = []
        
        for _ in range(n_bootstrap):
            # Bootstrap sampling
            bootstrap_g1 = np.random.choice(group1, size=len(group1), replace=True)
            bootstrap_g2 = np.random.choice(group2, size=len(group2), replace=True)
            
            # Calculate effect size for bootstrap sample
            bootstrap_effect = self.calculate_cohens_d(bootstrap_g1, bootstrap_g2)
            bootstrap_effects.append(bootstrap_effect)
        
        alpha = 1 - self.config.confidence_level
        ci_lower = np.percentile(bootstrap_effects, 100 * alpha / 2)
        ci_upper = np.percentile(bootstrap_effects, 100 * (1 - alpha / 2))
        
        return ci_lower, ci_upper
    
    def calculate_statistical_power(self, group1: np.ndarray, group2: np.ndarray, 
                                  effect_size: float) -> float:
        """Calculate statistical power for the test."""
        # Simplified power calculation - in practice would use specialized libraries
        n1, n2 = len(group1), len(group2)
        pooled_n = 2 / (1/n1 + 1/n2)
        noncentrality = effect_size * np.sqrt(pooled_n / 2)
        
        # Critical value for two-tailed test
        critical_value = stats.norm.ppf(1 - self.config.max_p_value / 2)
        
        # Power calculation
        power = 1 - stats.norm.cdf(critical_value - noncentrality) + \
                stats.norm.cdf(-critical_value - noncentrality)
        
        return min(power, 1.0)
    
    def interpret_result(self, p_value: float, effect_size: float, 
                        power: float) -> str:
        """Provide interpretation of statistical results."""
        interpretations = []
        
        if p_value < self.config.max_p_value:
            interpretations.append("statistically significant")
        else:
            interpretations.append("not statistically significant")
        
        if abs(effect_size) >= self.config.min_effect_size:
            interpretations.append("practically significant")
        else:
            interpretations.append("not practically significant")
        
        if power >= self.config.statistical_power:
            interpretations.append("adequate statistical power")
        else:
            interpretations.append("insufficient statistical power")
        
        return ", ".join(interpretations)


class CrossPlatformValidator:
    """Validator for cross-platform reproducibility."""
    
    def __init__(self, config: ValidationConfiguration):
        self.config = config
        self.logger = logging.getLogger(__name__)
    
    async def validate_cross_platform(self, algorithm_name: str, 
                                    platform_data: Dict[str, List[float]]) -> CrossPlatformValidationResult:
        """Validate algorithm performance across platforms."""
        # Calculate consistency metrics
        platform_means = {platform: np.mean(results) 
                         for platform, results in platform_data.items()}
        
        # Overall consistency using coefficient of variation
        overall_mean = np.mean(list(platform_means.values()))
        overall_std = np.std(list(platform_means.values()))
        consistency = 1 - (overall_std / overall_mean) if overall_mean != 0 else 0
        
        # Platform rankings
        rankings = {}
        sorted_platforms = sorted(platform_means.items(), key=lambda x: x[1], reverse=True)
        for rank, (platform, _) in enumerate(sorted_platforms, 1):
            rankings[platform] = rank
        
        # Variance analysis
        variance_analysis = {platform: np.var(results) 
                           for platform, results in platform_data.items()}
        
        # Reproducibility score using intraclass correlation
        reproducibility_score = self.calculate_reproducibility_score(platform_data)
        
        return CrossPlatformValidationResult(
            platform_results=platform_data,
            overall_consistency=consistency,
            platform_rankings=rankings,
            variance_analysis=variance_analysis,
            reproducibility_score=reproducibility_score
        )
    
    def calculate_reproducibility_score(self, platform_data: Dict[str, List[float]]) -> float:
        """Calculate reproducibility score across platforms."""
        all_results = []
        platform_labels = []
        
        for platform, results in platform_data.items():
            all_results.extend(results)
            platform_labels.extend([platform] * len(results))
        
        # Convert to DataFrame for easier analysis
        df = pd.DataFrame({
            'result': all_results,
            'platform': platform_labels
        })
        
        # Calculate ICC using ANOVA
        groups = [group['result'].values for name, group in df.groupby('platform')]
        
        if len(groups) < 2:
            return 1.0
        
        # One-way ANOVA
        f_stat, p_value = stats.f_oneway(*groups)
        
        # Calculate ICC(1,1) - single measurement, absolute agreement
        k = len(groups)  # number of platforms
        n = len(all_results) // k  # number of measurements per platform
        
        ms_between = np.var([np.mean(group) for group in groups]) * n
        ms_within = np.mean([np.var(group) for group in groups])
        
        if ms_between + (k-1) * ms_within == 0:
            return 1.0
        
        icc = (ms_between - ms_within) / (ms_between + (k-1) * ms_within)
        return max(0, min(1, icc))


@dataclass
class StatisticalResult:
    """Statistical test result."""

    test_type: StatisticalTest
    statistic: float
    p_value: float
    effect_size: float
    effect_size_metric: EffectSizeMetric
    confidence_interval: Tuple[float, float]
    is_significant: bool
    power: float
    sample_size: int


@dataclass
class ValidationResult:
    """Validation result with metrics."""

    method: ValidationMethod
    mean_score: float
    std_score: float
    scores: List[float]
    confidence_interval: Tuple[float, float]
    cross_validation_scores: Optional[List[float]] = None
    bootstrap_scores: Optional[List[float]] = None


class ExperimentalValidationEngine:
    """
    Comprehensive experimental validation engine for research experiments.

    Provides statistical validation, reproducibility testing, and quality gates
    for breakthrough research algorithms in edge AI profiling.
    """

    def __init__(self, config: ValidationConfiguration):
        self.config = config
        self.logger = logging.getLogger(__name__)
        self.validation_history = []
        self.statistical_cache = {}

    async def validate_experimental_results(
        self,
        experimental_data: Dict[str, List[float]],
        baseline_data: Dict[str, List[float]],
        conditions: List[ExperimentalCondition],
    ) -> Dict[str, Any]:
        """
        Comprehensive validation of experimental results.

        Args:
            experimental_data: Results from experimental conditions
            baseline_data: Baseline/control results
            conditions: Experimental conditions tested

        Returns:
            Comprehensive validation report with statistical analysis
        """
        validation_report = {
            "validation_configuration": self.config,
            "experimental_conditions": conditions,
            "statistical_tests": {},
            "effect_sizes": {},
            "validation_results": {},
            "quality_gates": {},
            "reproducibility_metrics": {},
            "research_recommendations": [],
        }

        # Perform statistical tests
        for condition_name, exp_values in experimental_data.items():
            if condition_name in baseline_data:
                baseline_values = baseline_data[condition_name]

                statistical_results = await self._perform_statistical_tests(
                    exp_values, baseline_values, condition_name
                )
                validation_report["statistical_tests"][
                    condition_name
                ] = statistical_results

        # Calculate effect sizes
        validation_report["effect_sizes"] = self._calculate_effect_sizes(
            experimental_data, baseline_data
        )

        # Cross-validation and bootstrap validation
        validation_report["validation_results"] = (
            await self._perform_validation_methods(experimental_data, baseline_data)
        )

        # Quality gate assessment
        validation_report["quality_gates"] = self._assess_quality_gates(
            validation_report["statistical_tests"], validation_report["effect_sizes"]
        )

        # Reproducibility metrics
        validation_report["reproducibility_metrics"] = (
            self._calculate_reproducibility_metrics(experimental_data)
        )

        # Research recommendations
        validation_report["research_recommendations"] = (
            self._generate_research_recommendations(validation_report)
        )

        return validation_report

    async def _perform_statistical_tests(
        self,
        experimental_values: List[float],
        baseline_values: List[float],
        condition_name: str,
    ) -> Dict[StatisticalTest, StatisticalResult]:
        """Perform comprehensive statistical testing."""
        results = {}

        for test_type in self.config.statistical_tests:
            try:
                result = await self._execute_statistical_test(
                    test_type, experimental_values, baseline_values, condition_name
                )
                results[test_type] = result
            except Exception as e:
                self.logger.warning(
                    f"Statistical test {test_type} failed for {condition_name}: {e}"
                )

        return results

    async def _execute_statistical_test(
        self,
        test_type: StatisticalTest,
        experimental_values: List[float],
        baseline_values: List[float],
        condition_name: str,
    ) -> StatisticalResult:
        """Execute a specific statistical test."""
        exp_array = np.array(experimental_values)
        baseline_array = np.array(baseline_values)

        if test_type == StatisticalTest.T_TEST_INDEPENDENT:
            statistic, p_value = stats.ttest_ind(exp_array, baseline_array)

        elif test_type == StatisticalTest.T_TEST_PAIRED:
            # Ensure same length for paired test
            min_len = min(len(exp_array), len(baseline_array))
            statistic, p_value = stats.ttest_rel(
                exp_array[:min_len], baseline_array[:min_len]
            )

        elif test_type == StatisticalTest.WILCOXON_SIGNED_RANK:
            min_len = min(len(exp_array), len(baseline_array))
            statistic, p_value = stats.wilcoxon(
                exp_array[:min_len], baseline_array[:min_len]
            )

        elif test_type == StatisticalTest.MANN_WHITNEY_U:
            statistic, p_value = stats.mannwhitneyu(
                exp_array, baseline_array, alternative="two-sided"
            )

        elif test_type == StatisticalTest.KRUSKAL_WALLIS:
            statistic, p_value = stats.kruskal(exp_array, baseline_array)

        elif test_type == StatisticalTest.ANOVA_ONE_WAY:
            statistic, p_value = stats.f_oneway(exp_array, baseline_array)

        else:
            raise ValueError(f"Unsupported statistical test: {test_type}")

        # Calculate effect size
        effect_size = self._calculate_cohens_d(exp_array, baseline_array)

        # Calculate confidence interval
        confidence_interval = self._calculate_confidence_interval(
            exp_array, self.config.confidence_level
        )

        # Calculate statistical power
        power = self._calculate_statistical_power(
            effect_size, len(exp_array), len(baseline_array), self.config.max_p_value
        )

        return StatisticalResult(
            test_type=test_type,
            statistic=float(statistic),
            p_value=float(p_value),
            effect_size=effect_size,
            effect_size_metric=EffectSizeMetric.COHENS_D,
            confidence_interval=confidence_interval,
            is_significant=p_value < self.config.max_p_value,
            power=power,
            sample_size=len(exp_array),
        )

    def _calculate_effect_sizes(
        self,
        experimental_data: Dict[str, List[float]],
        baseline_data: Dict[str, List[float]],
    ) -> Dict[str, Dict[EffectSizeMetric, float]]:
        """Calculate multiple effect size metrics."""
        effect_sizes = {}

        for condition_name, exp_values in experimental_data.items():
            if condition_name in baseline_data:
                baseline_values = baseline_data[condition_name]
                condition_effects = {}

                for metric in self.config.effect_size_metrics:
                    try:
                        effect_size = self._calculate_effect_size_metric(
                            metric, exp_values, baseline_values
                        )
                        condition_effects[metric] = effect_size
                    except Exception as e:
                        self.logger.warning(
                            f"Effect size calculation failed for {metric}: {e}"
                        )

                effect_sizes[condition_name] = condition_effects

        return effect_sizes

    def _calculate_effect_size_metric(
        self,
        metric: EffectSizeMetric,
        experimental_values: List[float],
        baseline_values: List[float],
    ) -> float:
        """Calculate specific effect size metric."""
        exp_array = np.array(experimental_values)
        baseline_array = np.array(baseline_values)

        if metric == EffectSizeMetric.COHENS_D:
            return self._calculate_cohens_d(exp_array, baseline_array)

        elif metric == EffectSizeMetric.HEDGES_G:
            return self._calculate_hedges_g(exp_array, baseline_array)

        elif metric == EffectSizeMetric.GLASS_DELTA:
            return self._calculate_glass_delta(exp_array, baseline_array)

        elif metric == EffectSizeMetric.CLIFF_DELTA:
            return self._calculate_cliff_delta(exp_array, baseline_array)

        else:
            raise ValueError(f"Unsupported effect size metric: {metric}")

    def _calculate_cohens_d(self, group1: np.ndarray, group2: np.ndarray) -> float:
        """Calculate Cohen's d effect size."""
        n1, n2 = len(group1), len(group2)
        var1, var2 = np.var(group1, ddof=1), np.var(group2, ddof=1)

        # Pooled standard deviation
        pooled_std = np.sqrt(((n1 - 1) * var1 + (n2 - 1) * var2) / (n1 + n2 - 2))

        if pooled_std == 0:
            return 0.0

        return (np.mean(group1) - np.mean(group2)) / pooled_std

    def _calculate_hedges_g(self, group1: np.ndarray, group2: np.ndarray) -> float:
        """Calculate Hedges' g effect size (bias-corrected Cohen's d)."""
        cohens_d = self._calculate_cohens_d(group1, group2)
        n1, n2 = len(group1), len(group2)
        df = n1 + n2 - 2

        # Bias correction factor
        correction_factor = 1 - (3 / (4 * df - 1))

        return cohens_d * correction_factor

    def _calculate_glass_delta(self, group1: np.ndarray, group2: np.ndarray) -> float:
        """Calculate Glass's delta effect size."""
        control_std = np.std(group2, ddof=1)

        if control_std == 0:
            return 0.0

        return (np.mean(group1) - np.mean(group2)) / control_std

    def _calculate_cliff_delta(self, group1: np.ndarray, group2: np.ndarray) -> float:
        """Calculate Cliff's delta (non-parametric effect size)."""
        n1, n2 = len(group1), len(group2)

        # Count favorable, unfavorable, and tied comparisons
        favorable = 0
        unfavorable = 0

        for x in group1:
            for y in group2:
                if x > y:
                    favorable += 1
                elif x < y:
                    unfavorable += 1

        total_comparisons = n1 * n2

        if total_comparisons == 0:
            return 0.0

        return (favorable - unfavorable) / total_comparisons

    def _calculate_confidence_interval(
        self, data: np.ndarray, confidence_level: float
    ) -> Tuple[float, float]:
        """Calculate confidence interval for the mean."""
        alpha = 1 - confidence_level
        df = len(data) - 1

        mean = np.mean(data)
        std_error = stats.sem(data)

        t_critical = stats.t.ppf(1 - alpha / 2, df)
        margin_error = t_critical * std_error

        return (mean - margin_error, mean + margin_error)

    def _calculate_statistical_power(
        self, effect_size: float, n1: int, n2: int, alpha: float
    ) -> float:
        """Calculate statistical power for the test."""
        # Simplified power calculation for t-test
        # This is an approximation; more sophisticated methods exist

        # Pooled sample size
        n_harmonic = 2 / (1 / n1 + 1 / n2)

        # Non-centrality parameter
        delta = effect_size * np.sqrt(n_harmonic / 2)

        # Critical t-value
        df = n1 + n2 - 2
        t_critical = stats.t.ppf(1 - alpha / 2, df)

        # Power calculation (approximation)
        power = (
            1
            - stats.t.cdf(t_critical - delta, df)
            + stats.t.cdf(-t_critical - delta, df)
        )

        return max(0.0, min(1.0, power))

    async def _perform_validation_methods(
        self,
        experimental_data: Dict[str, List[float]],
        baseline_data: Dict[str, List[float]],
    ) -> Dict[str, ValidationResult]:
        """Perform cross-validation and bootstrap validation."""
        validation_results = {}

        for condition_name, exp_values in experimental_data.items():
            if condition_name in baseline_data:
                baseline_values = baseline_data[condition_name]

                # Combine data for validation
                combined_data = exp_values + baseline_values
                labels = [1] * len(exp_values) + [0] * len(baseline_values)

                if self.config.validation_method == ValidationMethod.CROSS_VALIDATION:
                    result = await self._cross_validation(
                        combined_data, labels, condition_name
                    )

                elif self.config.validation_method == ValidationMethod.BOOTSTRAP:
                    result = await self._bootstrap_validation(
                        exp_values, baseline_values, condition_name
                    )

                elif self.config.validation_method == ValidationMethod.MONTE_CARLO:
                    result = await self._monte_carlo_validation(
                        exp_values, baseline_values, condition_name
                    )

                else:
                    self.logger.warning(
                        f"Validation method {self.config.validation_method} not implemented"
                    )
                    continue

                validation_results[condition_name] = result

        return validation_results

    async def _cross_validation(
        self, data: List[float], labels: List[int], condition_name: str
    ) -> ValidationResult:
        """Perform k-fold cross-validation."""
        data_array = np.array(data).reshape(-1, 1)
        labels_array = np.array(labels)

        # Use a simple classifier for validation
        from sklearn.ensemble import RandomForestClassifier

        classifier = RandomForestClassifier(random_state=self.config.random_state)

        # Perform cross-validation
        cv_scores = cross_val_score(
            classifier,
            data_array,
            labels_array,
            cv=self.config.n_folds,
            scoring="accuracy",
        )

        mean_score = np.mean(cv_scores)
        std_score = np.std(cv_scores)

        # Calculate confidence interval
        confidence_interval = self._calculate_confidence_interval(
            cv_scores, self.config.confidence_level
        )

        return ValidationResult(
            method=ValidationMethod.CROSS_VALIDATION,
            mean_score=mean_score,
            std_score=std_score,
            scores=cv_scores.tolist(),
            confidence_interval=confidence_interval,
            cross_validation_scores=cv_scores.tolist(),
        )

    async def _bootstrap_validation(
        self,
        experimental_values: List[float],
        baseline_values: List[float],
        condition_name: str,
    ) -> ValidationResult:
        """Perform bootstrap validation."""
        exp_array = np.array(experimental_values)
        baseline_array = np.array(baseline_values)

        bootstrap_scores = []

        for _ in range(self.config.n_bootstrap_samples):
            # Bootstrap sampling
            exp_bootstrap = np.random.choice(
                exp_array, size=len(exp_array), replace=True
            )
            baseline_bootstrap = np.random.choice(
                baseline_array, size=len(baseline_array), replace=True
            )

            # Calculate difference in means
            difference = np.mean(exp_bootstrap) - np.mean(baseline_bootstrap)
            bootstrap_scores.append(difference)

        bootstrap_scores = np.array(bootstrap_scores)
        mean_score = np.mean(bootstrap_scores)
        std_score = np.std(bootstrap_scores)

        # Calculate confidence interval
        alpha = 1 - self.config.confidence_level
        ci_lower = np.percentile(bootstrap_scores, 100 * alpha / 2)
        ci_upper = np.percentile(bootstrap_scores, 100 * (1 - alpha / 2))

        return ValidationResult(
            method=ValidationMethod.BOOTSTRAP,
            mean_score=mean_score,
            std_score=std_score,
            scores=bootstrap_scores.tolist(),
            confidence_interval=(ci_lower, ci_upper),
            bootstrap_scores=bootstrap_scores.tolist(),
        )

    async def _monte_carlo_validation(
        self,
        experimental_values: List[float],
        baseline_values: List[float],
        condition_name: str,
    ) -> ValidationResult:
        """Perform Monte Carlo validation."""
        exp_array = np.array(experimental_values)
        baseline_array = np.array(baseline_values)

        # Estimate distributions
        exp_mean, exp_std = np.mean(exp_array), np.std(exp_array)
        baseline_mean, baseline_std = np.mean(baseline_array), np.std(baseline_array)

        monte_carlo_scores = []

        for _ in range(self.config.n_bootstrap_samples):
            # Generate samples from estimated distributions
            exp_sample = np.random.normal(exp_mean, exp_std, len(exp_array))
            baseline_sample = np.random.normal(
                baseline_mean, baseline_std, len(baseline_array)
            )

            # Calculate difference in means
            difference = np.mean(exp_sample) - np.mean(baseline_sample)
            monte_carlo_scores.append(difference)

        monte_carlo_scores = np.array(monte_carlo_scores)
        mean_score = np.mean(monte_carlo_scores)
        std_score = np.std(monte_carlo_scores)

        # Calculate confidence interval
        confidence_interval = self._calculate_confidence_interval(
            monte_carlo_scores, self.config.confidence_level
        )

        return ValidationResult(
            method=ValidationMethod.MONTE_CARLO,
            mean_score=mean_score,
            std_score=std_score,
            scores=monte_carlo_scores.tolist(),
            confidence_interval=confidence_interval,
        )

    def _assess_quality_gates(
        self,
        statistical_tests: Dict[str, Dict[StatisticalTest, StatisticalResult]],
        effect_sizes: Dict[str, Dict[EffectSizeMetric, float]],
    ) -> Dict[str, Any]:
        """Assess research quality gates."""
        quality_gates = {
            "statistical_significance": {},
            "effect_size_adequacy": {},
            "sample_size_adequacy": {},
            "reproducibility": {},
            "overall_quality": "UNKNOWN",
        }

        # Check statistical significance
        significance_passed = 0
        total_tests = 0

        for condition, tests in statistical_tests.items():
            condition_significant = False
            for test_type, result in tests.items():
                total_tests += 1
                if result.is_significant:
                    significance_passed += 1
                    condition_significant = True

            quality_gates["statistical_significance"][condition] = condition_significant

        # Check effect size adequacy
        effect_size_passed = 0
        total_effect_sizes = 0

        for condition, effects in effect_sizes.items():
            condition_adequate = False
            for metric, effect_size in effects.items():
                total_effect_sizes += 1
                if abs(effect_size) >= self.config.min_effect_size:
                    effect_size_passed += 1
                    condition_adequate = True

            quality_gates["effect_size_adequacy"][condition] = condition_adequate

        # Check sample size adequacy
        for condition, tests in statistical_tests.items():
            adequate_sample = True
            for test_type, result in tests.items():
                if result.sample_size < self.config.min_sample_size:
                    adequate_sample = False
                    break

            quality_gates["sample_size_adequacy"][condition] = adequate_sample

        # Overall quality assessment
        significance_rate = significance_passed / max(1, total_tests)
        effect_size_rate = effect_size_passed / max(1, total_effect_sizes)

        if significance_rate >= 0.8 and effect_size_rate >= 0.8:
            quality_gates["overall_quality"] = "EXCELLENT"
        elif significance_rate >= 0.6 and effect_size_rate >= 0.6:
            quality_gates["overall_quality"] = "GOOD"
        elif significance_rate >= 0.4 and effect_size_rate >= 0.4:
            quality_gates["overall_quality"] = "ACCEPTABLE"
        else:
            quality_gates["overall_quality"] = "INSUFFICIENT"

        return quality_gates

    def _calculate_reproducibility_metrics(
        self, experimental_data: Dict[str, List[float]]
    ) -> Dict[str, float]:
        """Calculate reproducibility metrics."""
        reproducibility_metrics = {}

        for condition_name, values in experimental_data.items():
            if len(values) >= 3:  # Need at least 3 replicates
                # Coefficient of variation
                cv = (
                    np.std(values) / np.mean(values)
                    if np.mean(values) != 0
                    else float("inf")
                )

                # Intraclass correlation coefficient (simplified)
                icc = self._calculate_simple_icc(values)

                # Reproducibility score (0-1, higher is better)
                reproducibility_score = 1 / (1 + cv) if cv != float("inf") else 0

                reproducibility_metrics[condition_name] = {
                    "coefficient_of_variation": cv,
                    "intraclass_correlation": icc,
                    "reproducibility_score": reproducibility_score,
                }

        return reproducibility_metrics

    def _calculate_simple_icc(self, values: List[float]) -> float:
        """Calculate simplified intraclass correlation coefficient."""
        values_array = np.array(values)

        # Simple ICC calculation (ICC(1,1) approximation)
        # This is a simplified version; full ICC requires more complex calculation

        mean_value = np.mean(values_array)
        between_variance = np.var([mean_value] * len(values_array))
        within_variance = np.var(values_array)

        if within_variance == 0:
            return 1.0

        icc = between_variance / (between_variance + within_variance)
        return max(0.0, min(1.0, icc))

    def _generate_research_recommendations(
        self, validation_report: Dict[str, Any]
    ) -> List[str]:
        """Generate research recommendations based on validation results."""
        recommendations = []

        quality_gates = validation_report["quality_gates"]
        overall_quality = quality_gates["overall_quality"]

        if overall_quality == "INSUFFICIENT":
            recommendations.extend(
                [
                    "Increase sample size to improve statistical power",
                    "Consider stronger experimental interventions to increase effect sizes",
                    "Replicate experiments to improve reproducibility",
                    "Review experimental design for potential confounding factors",
                ]
            )

        elif overall_quality == "ACCEPTABLE":
            recommendations.extend(
                [
                    "Consider additional validation methods to strengthen results",
                    "Increase replication count for better reproducibility metrics",
                    "Explore practical significance alongside statistical significance",
                ]
            )

        elif overall_quality == "GOOD":
            recommendations.extend(
                [
                    "Results are suitable for publication with minor improvements",
                    "Consider meta-analysis if multiple studies are available",
                    "Document limitations and potential confounding factors",
                ]
            )

        elif overall_quality == "EXCELLENT":
            recommendations.extend(
                [
                    "Results meet high standards for publication",
                    "Consider extending to different hardware platforms",
                    "Share data and methodology for reproducibility",
                ]
            )

        # Specific recommendations based on validation results
        statistical_tests = validation_report["statistical_tests"]
        for condition, tests in statistical_tests.items():
            for test_type, result in tests.items():
                if not result.is_significant:
                    recommendations.append(
                        f"Consider investigating why {condition} did not show significance in {test_type}"
                    )

                if result.power < 0.8:
                    recommendations.append(
                        f"Increase sample size for {condition} to achieve adequate power (current: {result.power:.2f})"
                    )

        return list(set(recommendations))  # Remove duplicates


class ResearchQualityGates:
    """Research-specific quality gates for breakthrough algorithms."""

    def __init__(self):
        self.logger = logging.getLogger(__name__)

    def validate_research_quality(
        self,
        validation_report: Dict[str, Any],
        requirements: Optional[Dict[str, Any]] = None,
    ) -> Dict[str, Any]:
        """
        Validate research quality against specific requirements.

        Args:
            validation_report: Comprehensive validation report
            requirements: Optional custom requirements

        Returns:
            Quality gate assessment with pass/fail status
        """
        if requirements is None:
            requirements = self._get_default_research_requirements()

        quality_assessment = {
            "gates": {},
            "overall_status": "UNKNOWN",
            "passed_gates": 0,
            "total_gates": 0,
            "recommendations": [],
        }

        # Statistical significance gate
        quality_assessment["gates"]["statistical_significance"] = (
            self._check_statistical_significance_gate(validation_report, requirements)
        )

        # Effect size gate
        quality_assessment["gates"]["effect_size"] = self._check_effect_size_gate(
            validation_report, requirements
        )

        # Sample size gate
        quality_assessment["gates"]["sample_size"] = self._check_sample_size_gate(
            validation_report, requirements
        )

        # Reproducibility gate
        quality_assessment["gates"]["reproducibility"] = (
            self._check_reproducibility_gate(validation_report, requirements)
        )

        # Publication readiness gate
        quality_assessment["gates"]["publication_readiness"] = (
            self._check_publication_readiness_gate(validation_report, requirements)
        )

        # Calculate overall status
        passed_gates = sum(
            1
            for gate in quality_assessment["gates"].values()
            if gate["status"] == "PASS"
        )
        total_gates = len(quality_assessment["gates"])

        quality_assessment["passed_gates"] = passed_gates
        quality_assessment["total_gates"] = total_gates

        pass_rate = passed_gates / total_gates
        if pass_rate >= 0.9:
            quality_assessment["overall_status"] = "EXCELLENT"
        elif pass_rate >= 0.8:
            quality_assessment["overall_status"] = "GOOD"
        elif pass_rate >= 0.6:
            quality_assessment["overall_status"] = "ACCEPTABLE"
        else:
            quality_assessment["overall_status"] = "INSUFFICIENT"

        # Generate recommendations
        quality_assessment["recommendations"] = self._generate_quality_recommendations(
            quality_assessment["gates"]
        )

        return quality_assessment

    def _get_default_research_requirements(self) -> Dict[str, Any]:
        """Get default research quality requirements."""
        return {
            "min_p_value": 0.05,
            "min_effect_size": 0.5,
            "min_sample_size": 30,
            "min_reproducibility_score": 0.7,
            "min_statistical_power": 0.8,
            "required_validation_methods": ["bootstrap", "cross_validation"],
            "min_confidence_level": 0.95,
        }

    def _check_statistical_significance_gate(
        self, validation_report: Dict[str, Any], requirements: Dict[str, Any]
    ) -> Dict[str, Any]:
        """Check statistical significance quality gate."""
        gate_result = {"status": "UNKNOWN", "details": {}, "recommendations": []}

        statistical_tests = validation_report.get("statistical_tests", {})
        significant_tests = 0
        total_tests = 0

        for condition, tests in statistical_tests.items():
            for test_type, result in tests.items():
                total_tests += 1
                if result.p_value < requirements["min_p_value"]:
                    significant_tests += 1

        significance_rate = significant_tests / max(1, total_tests)
        gate_result["details"]["significance_rate"] = significance_rate
        gate_result["details"]["significant_tests"] = significant_tests
        gate_result["details"]["total_tests"] = total_tests

        if significance_rate >= 0.8:
            gate_result["status"] = "PASS"
        elif significance_rate >= 0.6:
            gate_result["status"] = "WARNING"
            gate_result["recommendations"].append(
                "Some tests lack statistical significance"
            )
        else:
            gate_result["status"] = "FAIL"
            gate_result["recommendations"].append(
                "Insufficient statistical significance across tests"
            )

        return gate_result

    def _check_effect_size_gate(
        self, validation_report: Dict[str, Any], requirements: Dict[str, Any]
    ) -> Dict[str, Any]:
        """Check effect size quality gate."""
        gate_result = {"status": "UNKNOWN", "details": {}, "recommendations": []}

        effect_sizes = validation_report.get("effect_sizes", {})
        adequate_effects = 0
        total_effects = 0

        for condition, effects in effect_sizes.items():
            for metric, effect_size in effects.items():
                total_effects += 1
                if abs(effect_size) >= requirements["min_effect_size"]:
                    adequate_effects += 1

        effect_adequacy_rate = adequate_effects / max(1, total_effects)
        gate_result["details"]["effect_adequacy_rate"] = effect_adequacy_rate
        gate_result["details"]["adequate_effects"] = adequate_effects
        gate_result["details"]["total_effects"] = total_effects

        if effect_adequacy_rate >= 0.8:
            gate_result["status"] = "PASS"
        elif effect_adequacy_rate >= 0.6:
            gate_result["status"] = "WARNING"
            gate_result["recommendations"].append(
                "Some effect sizes are below practical significance threshold"
            )
        else:
            gate_result["status"] = "FAIL"
            gate_result["recommendations"].append(
                "Effect sizes indicate limited practical significance"
            )

        return gate_result

    def _check_sample_size_gate(
        self, validation_report: Dict[str, Any], requirements: Dict[str, Any]
    ) -> Dict[str, Any]:
        """Check sample size adequacy gate."""
        gate_result = {"status": "UNKNOWN", "details": {}, "recommendations": []}

        statistical_tests = validation_report.get("statistical_tests", {})
        adequate_samples = 0
        total_conditions = 0

        for condition, tests in statistical_tests.items():
            total_conditions += 1
            condition_adequate = True

            for test_type, result in tests.items():
                if result.sample_size < requirements["min_sample_size"]:
                    condition_adequate = False
                    break

            if condition_adequate:
                adequate_samples += 1

        sample_adequacy_rate = adequate_samples / max(1, total_conditions)
        gate_result["details"]["sample_adequacy_rate"] = sample_adequacy_rate
        gate_result["details"]["adequate_samples"] = adequate_samples
        gate_result["details"]["total_conditions"] = total_conditions

        if sample_adequacy_rate >= 0.9:
            gate_result["status"] = "PASS"
        elif sample_adequacy_rate >= 0.7:
            gate_result["status"] = "WARNING"
            gate_result["recommendations"].append(
                "Some conditions have limited sample sizes"
            )
        else:
            gate_result["status"] = "FAIL"
            gate_result["recommendations"].append(
                "Insufficient sample sizes for reliable conclusions"
            )

        return gate_result

    def _check_reproducibility_gate(
        self, validation_report: Dict[str, Any], requirements: Dict[str, Any]
    ) -> Dict[str, Any]:
        """Check reproducibility quality gate."""
        gate_result = {"status": "UNKNOWN", "details": {}, "recommendations": []}

        reproducibility_metrics = validation_report.get("reproducibility_metrics", {})
        reproducible_conditions = 0
        total_conditions = len(reproducibility_metrics)

        for condition, metrics in reproducibility_metrics.items():
            if isinstance(metrics, dict) and "reproducibility_score" in metrics:
                if (
                    metrics["reproducibility_score"]
                    >= requirements["min_reproducibility_score"]
                ):
                    reproducible_conditions += 1

        reproducibility_rate = reproducible_conditions / max(1, total_conditions)
        gate_result["details"]["reproducibility_rate"] = reproducibility_rate
        gate_result["details"]["reproducible_conditions"] = reproducible_conditions
        gate_result["details"]["total_conditions"] = total_conditions

        if reproducibility_rate >= 0.8:
            gate_result["status"] = "PASS"
        elif reproducibility_rate >= 0.6:
            gate_result["status"] = "WARNING"
            gate_result["recommendations"].append(
                "Some conditions show limited reproducibility"
            )
        else:
            gate_result["status"] = "FAIL"
            gate_result["recommendations"].append(
                "Results show poor reproducibility across conditions"
            )

        return gate_result

    def _check_publication_readiness_gate(
        self, validation_report: Dict[str, Any], requirements: Dict[str, Any]
    ) -> Dict[str, Any]:
        """Check publication readiness gate."""
        gate_result = {"status": "UNKNOWN", "details": {}, "recommendations": []}

        # Check multiple criteria for publication readiness
        criteria_met = 0
        total_criteria = 4

        # 1. Statistical significance
        statistical_tests = validation_report.get("statistical_tests", {})
        has_significant_results = any(
            result.is_significant
            for tests in statistical_tests.values()
            for result in tests.values()
        )
        if has_significant_results:
            criteria_met += 1
        else:
            gate_result["recommendations"].append(
                "Lacks statistically significant results"
            )

        # 2. Adequate effect sizes
        effect_sizes = validation_report.get("effect_sizes", {})
        has_adequate_effects = any(
            abs(effect_size) >= requirements["min_effect_size"]
            for effects in effect_sizes.values()
            for effect_size in effects.values()
        )
        if has_adequate_effects:
            criteria_met += 1
        else:
            gate_result["recommendations"].append(
                "Effect sizes below practical significance threshold"
            )

        # 3. Validation methods
        validation_results = validation_report.get("validation_results", {})
        has_validation = len(validation_results) > 0
        if has_validation:
            criteria_met += 1
        else:
            gate_result["recommendations"].append(
                "Lacks comprehensive validation methods"
            )

        # 4. Quality gates
        quality_gates = validation_report.get("quality_gates", {})
        overall_quality = quality_gates.get("overall_quality", "UNKNOWN")
        quality_acceptable = overall_quality in ["GOOD", "EXCELLENT"]
        if quality_acceptable:
            criteria_met += 1
        else:
            gate_result["recommendations"].append(
                "Overall research quality needs improvement"
            )

        readiness_score = criteria_met / total_criteria
        gate_result["details"]["readiness_score"] = readiness_score
        gate_result["details"]["criteria_met"] = criteria_met
        gate_result["details"]["total_criteria"] = total_criteria

        if readiness_score >= 0.9:
            gate_result["status"] = "PASS"
        elif readiness_score >= 0.7:
            gate_result["status"] = "WARNING"
        else:
            gate_result["status"] = "FAIL"

        return gate_result

    def _generate_quality_recommendations(
        self, gates: Dict[str, Dict[str, Any]]
    ) -> List[str]:
        """Generate quality improvement recommendations."""
        recommendations = []

        for gate_name, gate_result in gates.items():
            if gate_result["status"] in ["FAIL", "WARNING"]:
                recommendations.extend(gate_result.get("recommendations", []))

        # Add general recommendations
        failed_gates = [
            name for name, result in gates.items() if result["status"] == "FAIL"
        ]
        if failed_gates:
            recommendations.append(
                f"Priority: Address failing quality gates: {', '.join(failed_gates)}"
            )

        return list(set(recommendations))  # Remove duplicates


# Global functions for easy access


def get_experimental_validation_engine(
    config: Optional[ValidationConfiguration] = None,
) -> ExperimentalValidationEngine:
    """Get instance of experimental validation engine."""
    if config is None:
        config = ValidationConfiguration(validation_method=ValidationMethod.BOOTSTRAP)
    return ExperimentalValidationEngine(config)


async def validate_breakthrough_experiment(
    experimental_results: Dict[str, Any],
    baseline_results: Dict[str, Any],
    validation_config: Optional[ValidationConfiguration] = None,
) -> Dict[str, Any]:
    """
    Validate breakthrough experiment with comprehensive statistical analysis.

    Args:
        experimental_results: Results from breakthrough algorithms
        baseline_results: Baseline comparison results
        validation_config: Optional validation configuration

    Returns:
        Comprehensive validation report
    """
    if validation_config is None:
        validation_config = ValidationConfiguration(
            validation_method=ValidationMethod.BOOTSTRAP,
            n_bootstrap_samples=1000,
            confidence_level=0.95,
        )

    engine = ExperimentalValidationEngine(validation_config)

    # Extract experimental data from results
    experimental_data = {}
    baseline_data = {}

    # Process algorithm results
    if "algorithm_results" in experimental_results:
        for algorithm, results in experimental_results["algorithm_results"].items():
            if "optimal_score" in results:
                experimental_data[algorithm] = [results["optimal_score"]]
            if "execution_time" in results:
                experimental_data[f"{algorithm}_time"] = [results["execution_time"]]

    # Process baseline data
    if "baseline_score" in baseline_results:
        for key in experimental_data:
            if not key.endswith("_time"):
                baseline_data[key] = [baseline_results["baseline_score"]]

    if "baseline_time" in baseline_results:
        for key in experimental_data:
            if key.endswith("_time"):
                baseline_data[key] = [baseline_results["baseline_time"]]

    # Create experimental conditions
    conditions = [
        ExperimentalCondition(name=condition_name, parameters={}, control_group=False)
        for condition_name in experimental_data.keys()
    ]

    # Perform validation
    validation_report = await engine.validate_experimental_results(
        experimental_data, baseline_data, conditions
    )

    return validation_report


def assess_research_quality_gates(validation_report: Dict[str, Any]) -> Dict[str, Any]:
    """
    Assess research quality gates for validation report.

    Args:
        validation_report: Comprehensive validation report

    Returns:
        Quality gate assessment
    """
    quality_gates = ResearchQualityGates()
    assessment = quality_gates.validate_research_quality(validation_report)

    return assessment<|MERGE_RESOLUTION|>--- conflicted
+++ resolved
@@ -1,3 +1,4 @@
+```python
 """
 Experimental Validation Engine for Research Framework
 
@@ -51,14 +52,19 @@
 class StatisticalTest(str, Enum):
     """Statistical test types for research validation."""
     T_TEST = "t_test"
+    T_TEST_INDEPENDENT = "t_test_independent"
+    T_TEST_PAIRED = "t_test_paired"
     WILCOXON = "wilcoxon"
+    WILCOXON_SIGNED_RANK = "wilcoxon_signed_rank"
     MANN_WHITNEY = "mann_whitney"
+    MANN_WHITNEY_U = "mann_whitney_u"
     KRUSKAL_WALLIS = "kruskal_wallis"
     CHI_SQUARE = "chi_square"
     FISHER_EXACT = "fisher_exact"
     KOLMOGOROV_SMIRNOV = "kolmogorov_smirnov"
     PERMUTATION_TEST = "permutation_test"
     BOOTSTRAP_TEST = "bootstrap_test"
+    ANOVA_ONE_WAY = "anova_one_way"
 
 
 class EffectSizeMetric(str, Enum):
@@ -70,26 +76,6 @@
     OMEGA_SQUARED = "omega_squared"
     CLIFF_DELTA = "cliff_delta"
     RANK_BISERIAL = "rank_biserial"
-    """Statistical test types."""
-
-    T_TEST_INDEPENDENT = "t_test_independent"
-    T_TEST_PAIRED = "t_test_paired"
-    WILCOXON_SIGNED_RANK = "wilcoxon_signed_rank"
-    MANN_WHITNEY_U = "mann_whitney_u"
-    KRUSKAL_WALLIS = "kruskal_wallis"
-    ANOVA_ONE_WAY = "anova_one_way"
-    CHI_SQUARE = "chi_square"
-
-
-class EffectSizeMetric(str, Enum):
-    """Effect size metrics."""
-
-    COHENS_D = "cohens_d"
-    HEDGES_G = "hedges_g"
-    GLASS_DELTA = "glass_delta"
-    ETA_SQUARED = "eta_squared"
-    OMEGA_SQUARED = "omega_squared"
-    CLIFF_DELTA = "cliff_delta"
 
 
 @dataclass
@@ -102,26 +88,17 @@
     test_size: float = 0.2
     random_state: int = 42
     confidence_level: float = 0.95
-<<<<<<< HEAD
-    statistical_tests: List[StatisticalTest] = field(default_factory=lambda: [
-        StatisticalTest.T_TEST,
-        StatisticalTest.WILCOXON
-    ])
-    effect_size_metrics: List[EffectSizeMetric] = field(default_factory=lambda: [
-        EffectSizeMetric.COHENS_D,
-        EffectSizeMetric.HEDGES_G
-    ])
-=======
     statistical_tests: List[StatisticalTest] = field(
         default_factory=lambda: [
+            StatisticalTest.T_TEST,
             StatisticalTest.T_TEST_INDEPENDENT,
+            StatisticalTest.WILCOXON,
             StatisticalTest.WILCOXON_SIGNED_RANK,
         ]
     )
     effect_size_metrics: List[EffectSizeMetric] = field(
         default_factory=lambda: [EffectSizeMetric.COHENS_D, EffectSizeMetric.HEDGES_G]
     )
->>>>>>> 46c30d48
     min_sample_size: int = 30
     max_p_value: float = 0.05
     min_effect_size: float = 0.5
@@ -145,19 +122,25 @@
 class StatisticalResult:
     """Statistical test result with comprehensive metrics."""
     test_name: str
+    test_type: Optional[StatisticalTest] = None
+    statistic: float = 0.0
     p_value: float
     effect_size: float
+    effect_size_metric: Union[str, EffectSizeMetric] = EffectSizeMetric.COHENS_D
     confidence_interval: Tuple[float, float]
     statistical_power: float
     sample_size: int
-    effect_size_metric: str
-    interpretation: str
+    interpretation: Optional[str] = None
     significance_level: float = 0.05
+    is_significant: Optional[bool] = None
+    power: Optional[float] = None
     
-    @property
-    def is_significant(self) -> bool:
-        """Check if result is statistically significant."""
-        return self.p_value < self.significance_level
+    def __post_init__(self):
+        """Post-initialization processing."""
+        if self.is_significant is None:
+            self.is_significant = self.p_value < self.significance_level
+        if self.power is None:
+            self.power = self.statistical_power
     
     @property
     def practical_significance(self) -> str:
@@ -180,6 +163,19 @@
     platform_rankings: Dict[str, int]
     variance_analysis: Dict[str, float]
     reproducibility_score: float
+
+
+@dataclass
+class ValidationResult:
+    """Validation result with metrics."""
+
+    method: ValidationMethod
+    mean_score: float
+    std_score: float
+    scores: List[float]
+    confidence_interval: Tuple[float, float]
+    cross_validation_scores: Optional[List[float]] = None
+    bootstrap_scores: Optional[List[float]] = None
 
 
 class AdvancedStatisticalValidator:
@@ -194,7 +190,7 @@
         n1, n2 = len(group1), len(group2)
         s1, s2 = np.std(group1, ddof=1), np.std(group2, ddof=1)
         pooled_std = np.sqrt(((n1 - 1) * s1**2 + (n2 - 1) * s2**2) / (n1 + n2 - 2))
-        return (np.mean(group1) - np.mean(group2)) / pooled_std
+        return (np.mean(group1) - np.mean(group2)) / pooled_std if pooled_std != 0 else 0.0
     
     def calculate_hedges_g(self, group1: np.ndarray, group2: np.ndarray) -> float:
         """Calculate Hedges' g effect size (bias-corrected Cohen's d)."""
@@ -209,17 +205,17 @@
         results = []
         
         for test in self.config.statistical_tests:
-            if test == StatisticalTest.T_TEST:
+            if test in [StatisticalTest.T_TEST, StatisticalTest.T_TEST_INDEPENDENT]:
                 stat, p_value = stats.ttest_ind(experimental_data, control_data)
                 effect_size = self.calculate_cohens_d(experimental_data, control_data)
                 effect_metric = "cohens_d"
-            elif test == StatisticalTest.WILCOXON:
+            elif test in [StatisticalTest.WILCOXON, StatisticalTest.WILCOXON_SIGNED_RANK]:
                 stat, p_value = stats.mannwhitneyu(experimental_data, control_data, 
                                                  alternative='two-sided')
                 effect_size = self.calculate_rank_biserial_correlation(experimental_data, 
                                                                      control_data)
                 effect_metric = "rank_biserial"
-            elif test == StatisticalTest.MANN_WHITNEY:
+            elif test in [StatisticalTest.MANN_WHITNEY, StatisticalTest.MANN_WHITNEY_U]:
                 stat, p_value = stats.mannwhitneyu(experimental_data, control_data)
                 effect_size = self.calculate_cliff_delta(experimental_data, control_data)
                 effect_metric = "cliff_delta"
@@ -236,6 +232,8 @@
             
             result = StatisticalResult(
                 test_name=test.value,
+                test_type=test,
+                statistic=stat,
                 p_value=p_value,
                 effect_size=effect_size,
                 confidence_interval=(ci_lower, ci_upper),
@@ -409,34 +407,6 @@
         return max(0, min(1, icc))
 
 
-@dataclass
-class StatisticalResult:
-    """Statistical test result."""
-
-    test_type: StatisticalTest
-    statistic: float
-    p_value: float
-    effect_size: float
-    effect_size_metric: EffectSizeMetric
-    confidence_interval: Tuple[float, float]
-    is_significant: bool
-    power: float
-    sample_size: int
-
-
-@dataclass
-class ValidationResult:
-    """Validation result with metrics."""
-
-    method: ValidationMethod
-    mean_score: float
-    std_score: float
-    scores: List[float]
-    confidence_interval: Tuple[float, float]
-    cross_validation_scores: Optional[List[float]] = None
-    bootstrap_scores: Optional[List[float]] = None
-
-
 class ExperimentalValidationEngine:
     """
     Comprehensive experimental validation engine for research experiments.
@@ -450,6 +420,8 @@
         self.logger = logging.getLogger(__name__)
         self.validation_history = []
         self.statistical_cache = {}
+        self.advanced_validator = AdvancedStatisticalValidator(config)
+        self.cross_platform_validator = CrossPlatformValidator(config)
 
     async def validate_experimental_results(
         self,
@@ -527,16 +499,30 @@
         """Perform comprehensive statistical testing."""
         results = {}
 
+        # Use advanced validator if available
+        exp_array = np.array(experimental_values)
+        baseline_array = np.array(baseline_values)
+        
+        advanced_results = self.advanced_validator.run_statistical_tests(
+            exp_array, baseline_array
+        )
+        
+        for result in advanced_results:
+            if result.test_type:
+                results[result.test_type] = result
+        
+        # Also run standard tests
         for test_type in self.config.statistical_tests:
-            try:
-                result = await self._execute_statistical_test(
-                    test_type, experimental_values, baseline_values, condition_name
-                )
-                results[test_type] = result
-            except Exception as e:
-                self.logger.warning(
-                    f"Statistical test {test_type} failed for {condition_name}: {e}"
-                )
+            if test_type not in results:
+                try:
+                    result = await self._execute_statistical_test(
+                        test_type, experimental_values, baseline_values, condition_name
+                    )
+                    results[test_type] = result
+                except Exception as e:
+                    self.logger.warning(
+                        f"Statistical test {test_type} failed for {condition_name}: {e}"
+                    )
 
         return results
 
@@ -551,7 +537,7 @@
         exp_array = np.array(experimental_values)
         baseline_array = np.array(baseline_values)
 
-        if test_type == StatisticalTest.T_TEST_INDEPENDENT:
+        if test_type in [StatisticalTest.T_TEST, StatisticalTest.T_TEST_INDEPENDENT]:
             statistic, p_value = stats.ttest_ind(exp_array, baseline_array)
 
         elif test_type == StatisticalTest.T_TEST_PAIRED:
@@ -561,13 +547,13 @@
                 exp_array[:min_len], baseline_array[:min_len]
             )
 
-        elif test_type == StatisticalTest.WILCOXON_SIGNED_RANK:
+        elif test_type in [StatisticalTest.WILCOXON, StatisticalTest.WILCOXON_SIGNED_RANK]:
             min_len = min(len(exp_array), len(baseline_array))
             statistic, p_value = stats.wilcoxon(
                 exp_array[:min_len], baseline_array[:min_len]
             )
 
-        elif test_type == StatisticalTest.MANN_WHITNEY_U:
+        elif test_type in [StatisticalTest.MANN_WHITNEY, StatisticalTest.MANN_WHITNEY_U]:
             statistic, p_value = stats.mannwhitneyu(
                 exp_array, baseline_array, alternative="two-sided"
             )
@@ -595,6 +581,7 @@
         )
 
         return StatisticalResult(
+            test_name=test_type.value,
             test_type=test_type,
             statistic=float(statistic),
             p_value=float(p_value),
@@ -602,6 +589,7 @@
             effect_size_metric=EffectSizeMetric.COHENS_D,
             confidence_interval=confidence_interval,
             is_significant=p_value < self.config.max_p_value,
+            statistical_power=power,
             power=power,
             sample_size=len(exp_array),
         )
@@ -1528,4 +1516,5 @@
     quality_gates = ResearchQualityGates()
     assessment = quality_gates.validate_research_quality(validation_report)
 
-    return assessment+    return assessment
+```